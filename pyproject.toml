--- conflicted
+++ resolved
@@ -95,15 +95,9 @@
 
 [tool.pixi.tasks]
 export-conda = """
-<<<<<<< HEAD
 pixi workspace export conda-environment environment.yaml && \
 sed -ix "s/^name: default$/name: sar-pipeline/" environment.yaml; rm environment.yamlx
 """
-=======
-pixi workspace export conda-environment environment.yml && \
-sed -ix "s/^name: default$/name: sar-pipeline/" environment.yml; rm environment.ymlx
-"""
 
 [dependency-groups]
-dev = ["black>=25.1.0"]
->>>>>>> 15f147bc
+dev = ["black>=25.1.0"]